--- conflicted
+++ resolved
@@ -63,8 +63,6 @@
 	return
 }
 
-<<<<<<< HEAD
-=======
 func insertVlanHeader(data []byte, vlanTCI int, opts *options) []byte {
 	if vlanTCI == 0 || !opts.addVLANHeader {
 		return data
@@ -75,7 +73,6 @@
 	return append(eth, data[C.ETH_ALEN*2:]...)
 }
 
->>>>>>> 79cff32c
 func (h *v1header) getStatus() int {
 	return int(h.tp_status)
 }
@@ -108,14 +105,9 @@
 func (h *v2header) getTime() time.Time {
 	return time.Unix(int64(h.tp_sec), int64(h.tp_nsec))
 }
-<<<<<<< HEAD
-func (h *v2header) getData() []byte {
-	return makeSlice(uintptr(unsafe.Pointer(h))+uintptr(h.tp_mac), int(h.tp_snaplen))
-=======
 func (h *v2header) getData(opts *options) []byte {
 	data := makeSlice(uintptr(unsafe.Pointer(h))+uintptr(h.tp_mac), int(h.tp_snaplen))
 	return insertVlanHeader(data, int(h.tp_vlan_tci), opts)
->>>>>>> 79cff32c
 }
 func (h *v2header) getLength() int {
 	return int(h.tp_len)
@@ -150,16 +142,11 @@
 func (w *v3wrapper) getTime() time.Time {
 	return time.Unix(int64(w.packet.tp_sec), int64(w.packet.tp_nsec))
 }
-<<<<<<< HEAD
-func (w *v3wrapper) getData() []byte {
-	return makeSlice(uintptr(unsafe.Pointer(w.packet))+uintptr(w.packet.tp_mac), int(w.packet.tp_snaplen))
-=======
 func (w *v3wrapper) getData(opts *options) []byte {
 	data := makeSlice(uintptr(unsafe.Pointer(w.packet))+uintptr(w.packet.tp_mac), int(w.packet.tp_snaplen))
 
 	hv1 := (*C.struct_tpacket_hdr_variant1)(unsafe.Pointer(&w.packet.anon0[0]))
 	return insertVlanHeader(data, int(hv1.tp_vlan_tci), opts)
->>>>>>> 79cff32c
 }
 func (w *v3wrapper) getLength() int {
 	return int(w.packet.tp_len)
