--- conflicted
+++ resolved
@@ -125,11 +125,6 @@
 	LayerTypeSTP                         = gopacket.RegisterLayerType(121, gopacket.LayerTypeMetadata{Name: "STP", Decoder: gopacket.DecodeFunc(decodeSTP)})
 	LayerTypeBFD                         = gopacket.RegisterLayerType(122, gopacket.LayerTypeMetadata{Name: "BFD", Decoder: gopacket.DecodeFunc(decodeBFD)})
 	LayerTypeOSPF                        = gopacket.RegisterLayerType(123, gopacket.LayerTypeMetadata{Name: "OSPF", Decoder: gopacket.DecodeFunc(decodeOSPF)})
-<<<<<<< HEAD
-	LayerTypeModbus                      = gopacket.RegisterLayerType(124, gopacket.LayerTypeMetadata{Name: "Modbus", Decoder: gopacket.DecodeFunc(decodeModbus)})
-	LayerTypeENIP                        = gopacket.RegisterLayerType(125, gopacket.LayerTypeMetadata{Name: "Ethernet/IP", Decoder: gopacket.DecodeFunc(decodeENIP)})
-	LayerTypeCIP                         = gopacket.RegisterLayerType(126, gopacket.LayerTypeMetadata{Name: "CIP", Decoder: gopacket.DecodeFunc(decodeCIP)})
-=======
 	LayerTypeICMPv6RouterSolicitation    = gopacket.RegisterLayerType(124, gopacket.LayerTypeMetadata{Name: "ICMPv6RouterSolicitation", Decoder: gopacket.DecodeFunc(decodeICMPv6RouterSolicitation)})
 	LayerTypeICMPv6RouterAdvertisement   = gopacket.RegisterLayerType(125, gopacket.LayerTypeMetadata{Name: "ICMPv6RouterAdvertisement", Decoder: gopacket.DecodeFunc(decodeICMPv6RouterAdvertisement)})
 	LayerTypeICMPv6NeighborSolicitation  = gopacket.RegisterLayerType(126, gopacket.LayerTypeMetadata{Name: "ICMPv6NeighborSolicitation", Decoder: gopacket.DecodeFunc(decodeICMPv6NeighborSolicitation)})
@@ -139,7 +134,9 @@
 	LayerTypeEAPOLKey                    = gopacket.RegisterLayerType(130, gopacket.LayerTypeMetadata{Name: "EAPOLKey", Decoder: gopacket.DecodeFunc(decodeEAPOLKey)})
 	LayerTypeLCM                         = gopacket.RegisterLayerType(131, gopacket.LayerTypeMetadata{Name: "LCM", Decoder: gopacket.DecodeFunc(decodeLCM)})
 	LayerTypeICMPv6Echo                  = gopacket.RegisterLayerType(132, gopacket.LayerTypeMetadata{Name: "ICMPv6Echo", Decoder: gopacket.DecodeFunc(decodeICMPv6Echo)})
->>>>>>> 79cff32c
+	LayerTypeModbus                      = gopacket.RegisterLayerType(133, gopacket.LayerTypeMetadata{Name: "Modbus", Decoder: gopacket.DecodeFunc(decodeModbus)})
+	LayerTypeENIP                        = gopacket.RegisterLayerType(134, gopacket.LayerTypeMetadata{Name: "Ethernet/IP", Decoder: gopacket.DecodeFunc(decodeENIP)})
+	LayerTypeCIP                         = gopacket.RegisterLayerType(135, gopacket.LayerTypeMetadata{Name: "CIP", Decoder: gopacket.DecodeFunc(decodeCIP)})
 )
 
 var (
