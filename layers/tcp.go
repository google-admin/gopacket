--- conflicted
+++ resolved
@@ -80,15 +80,9 @@
 	}
 	dataStart := int(tcp.DataOffset) * 4
 	if dataStart > len(data) {
-<<<<<<< HEAD
 		df.SetTruncated()
-		tcp.payload = nil
-		tcp.contents = data
-=======
-		p.SetTruncated()
 		tcp.Payload = nil
 		tcp.Contents = data
->>>>>>> 30ef1d77
 		return errors.New("TCP data offset greater than packet length")
 	}
 	tcp.Contents = data[:dataStart]
