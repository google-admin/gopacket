// Copyright 2012 Google, Inc. All rights reserved.
// Copyright 2009-2011 Andreas Krennmair. All rights reserved.
//
// Use of this source code is governed by a BSD-style license
// that can be found in the LICENSE file in the root of the source
// tree.

package layers

import (
	"code.google.com/p/gopacket"
	"encoding/binary"
	"fmt"
)

// UDP is the layer for UDP headers.
type UDP struct {
	BaseLayer
	SrcPort, DstPort UDPPort
	Length           uint16
	Checksum         uint16
	sPort, dPort     []byte
}

// LayerType returns gopacket.LayerTypeUDP
func (u *UDP) LayerType() gopacket.LayerType { return LayerTypeUDP }

<<<<<<< HEAD
func (udp *UDP) DecodeFromBytes(data []byte, df gopacket.DecodeFeedback) error {
	udp.SrcPort = UDPPort(binary.BigEndian.Uint16(data[0:2]))
	udp.sPort = data[0:2]
	udp.DstPort = UDPPort(binary.BigEndian.Uint16(data[2:4]))
	udp.dPort = data[2:4]
	udp.Length = binary.BigEndian.Uint16(data[4:6])
	udp.Checksum = binary.BigEndian.Uint16(data[6:8])
	udp.baseLayer = baseLayer{contents: data[:8]}
=======
func decodeUDP(data []byte, p gopacket.PacketBuilder) error {
	udp := &UDP{
		SrcPort:   UDPPort(binary.BigEndian.Uint16(data[0:2])),
		sPort:     data[0:2],
		DstPort:   UDPPort(binary.BigEndian.Uint16(data[2:4])),
		dPort:     data[2:4],
		Length:    binary.BigEndian.Uint16(data[4:6]),
		Checksum:  binary.BigEndian.Uint16(data[6:8]),
		BaseLayer: BaseLayer{Contents: data[:8]},
	}
>>>>>>> 30ef1d77
	switch {
	case udp.Length >= 8:
		hlen := int(udp.Length)
		if hlen > len(data) {
			df.SetTruncated()
			hlen = len(data)
		}
		udp.Payload = data[8:hlen]
	case udp.Length == 0: // Jumbogram, use entire rest of data
		udp.Payload = data[8:]
	default:
		return fmt.Errorf("UDP packet too small: %d bytes", udp.Length)
	}
	return nil
}

func (u *UDP) CanDecode() gopacket.LayerClass {
	return LayerTypeUDP
}

func (u *UDP) NextLayerType() gopacket.LayerType {
	return gopacket.LayerTypePayload
}

func decodeUDP(data []byte, p gopacket.PacketBuilder) error {
	udp := &UDP{}
	err := udp.DecodeFromBytes(data, p)
	p.AddLayer(udp)
	p.SetTransportLayer(udp)
	if err != nil {
		return err
	}
	return p.NextDecoder(gopacket.LayerTypePayload)
}

func (u *UDP) TransportFlow() gopacket.Flow {
	return gopacket.NewFlow(EndpointUDPPort, u.sPort, u.dPort)
}<|MERGE_RESOLUTION|>--- conflicted
+++ resolved
@@ -25,7 +25,6 @@
 // LayerType returns gopacket.LayerTypeUDP
 func (u *UDP) LayerType() gopacket.LayerType { return LayerTypeUDP }
 
-<<<<<<< HEAD
 func (udp *UDP) DecodeFromBytes(data []byte, df gopacket.DecodeFeedback) error {
 	udp.SrcPort = UDPPort(binary.BigEndian.Uint16(data[0:2]))
 	udp.sPort = data[0:2]
@@ -33,19 +32,7 @@
 	udp.dPort = data[2:4]
 	udp.Length = binary.BigEndian.Uint16(data[4:6])
 	udp.Checksum = binary.BigEndian.Uint16(data[6:8])
-	udp.baseLayer = baseLayer{contents: data[:8]}
-=======
-func decodeUDP(data []byte, p gopacket.PacketBuilder) error {
-	udp := &UDP{
-		SrcPort:   UDPPort(binary.BigEndian.Uint16(data[0:2])),
-		sPort:     data[0:2],
-		DstPort:   UDPPort(binary.BigEndian.Uint16(data[2:4])),
-		dPort:     data[2:4],
-		Length:    binary.BigEndian.Uint16(data[4:6]),
-		Checksum:  binary.BigEndian.Uint16(data[6:8]),
-		BaseLayer: BaseLayer{Contents: data[:8]},
-	}
->>>>>>> 30ef1d77
+	udp.BaseLayer = BaseLayer{Contents: data[:8]}
 	switch {
 	case udp.Length >= 8:
 		hlen := int(udp.Length)
